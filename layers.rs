// Copyright 2013 The Servo Project Developers. See the COPYRIGHT
// file at the top-level directory of this distribution.
//
// Licensed under the Apache License, Version 2.0 <LICENSE-APACHE or
// http://www.apache.org/licenses/LICENSE-2.0> or the MIT license
// <LICENSE-MIT or http://opensource.org/licenses/MIT>, at your
// option. This file may not be copied, modified, or distributed
// except according to those terms.

use texturegl::Texture;

use extra::arc::ARC;
use geom::matrix::{Matrix4, identity};
use geom::size::Size2D;
<<<<<<< HEAD
=======
use geom::rect::Rect;
use opengles::gl2::{GLuint, delete_textures};
>>>>>>> a23bb2fa
use std::managed::mut_ptr_eq;

pub enum Format {
    ARGB32Format,
    RGB24Format
}

pub enum Layer {
    ContainerLayerKind(@mut ContainerLayer),
    TextureLayerKind(@mut TextureLayer),
}

impl Layer {
    pub fn with_common<T>(&self, f: &fn(&mut CommonLayer) -> T) -> T {
        match *self {
            ContainerLayerKind(container_layer) => f(&mut container_layer.common),
            TextureLayerKind(texture_layer) => f(&mut texture_layer.common),
        }
    }
}

pub struct CommonLayer {
    parent: Option<Layer>,
    prev_sibling: Option<Layer>,
    next_sibling: Option<Layer>,

    transform: Matrix4<f32>,
}

impl CommonLayer {
    // FIXME: Workaround for cross-crate bug regarding mutability of class fields
    pub fn set_transform(&mut self, new_transform: Matrix4<f32>) {
        self.transform = new_transform;
    }
}

pub fn CommonLayer() -> CommonLayer {
    CommonLayer {
        parent: None,
        prev_sibling: None,
        next_sibling: None,
        transform: identity(),
    }
}


pub struct ContainerLayer {
    common: CommonLayer,
    first_child: Option<Layer>,
    last_child: Option<Layer>,
    scissor: Option<Rect<f32>>,
}


pub fn ContainerLayer() -> ContainerLayer {
    ContainerLayer {
        common: CommonLayer(),
        first_child: None,
        last_child: None,
        scissor: None,
    }
}

struct ChildIterator {
    priv current: Option<Layer>,
}

impl Iterator<Layer> for ChildIterator {
    fn next(&mut self) -> Option<Layer> {
        match self.current {
            None => None,
            Some(child) => {
                self.current = child.with_common(|x| x.next_sibling);
                Some(child)
            }
        }
    }
}

impl ContainerLayer {
    pub fn children(&self) -> ChildIterator {
        ChildIterator { current: self.first_child }
    }

    /// Only works when the child is disconnected from the layer tree.
    pub fn add_child(@mut self, new_child: Layer) {
        do new_child.with_common |new_child_common| {
            assert!(new_child_common.parent.is_none());
            assert!(new_child_common.prev_sibling.is_none());
            assert!(new_child_common.next_sibling.is_none());

            new_child_common.parent = Some(ContainerLayerKind(self));

            match self.first_child {
                None => {}
                Some(first_child) => {
                    do first_child.with_common |first_child_common| {
                        assert!(first_child_common.prev_sibling.is_none());
                        first_child_common.prev_sibling = Some(new_child);
                        new_child_common.next_sibling = Some(first_child);
                    }
                }
            }

            self.first_child = Some(new_child);

            match self.last_child {
                None => self.last_child = Some(new_child),
                Some(_) => {}
            }
        }
    }
    
    pub fn remove_child(@mut self, child: Layer) {
        do child.with_common |child_common| {
            assert!(child_common.parent.is_some());
            match child_common.parent.unwrap() {
                ContainerLayerKind(ref container) => {
                    assert!(mut_ptr_eq(*container, self));
                },
                _ => fail!(~"Invalid parent of child in layer tree"),
            }

            match child_common.next_sibling {
                None => { // this is the last child
                    self.last_child = child_common.prev_sibling;
                },
                Some(ref sibling) => {
                    do sibling.with_common |sibling_common| {
                        sibling_common.prev_sibling = child_common.prev_sibling;
                    }
                }
            }
            match child_common.prev_sibling {
                None => { // this is the first child
                    self.first_child = child_common.next_sibling;
                },
                Some(ref sibling) => {
                    do sibling.with_common |sibling_common| {
                        sibling_common.next_sibling = child_common.next_sibling;
                    }
                }
            }           
        }
    }
}

<<<<<<< HEAD
/// Whether a texture should be flipped.
#[deriving(Eq)]
pub enum Flip {
    /// The texture should not be flipped.
    NoFlip,
    /// The texture should be flipped vertically.
    VerticalFlip,
=======
pub trait TextureManager {
    fn get_texture(&self) -> GLuint;
>>>>>>> a23bb2fa
}

pub struct TextureLayer {
    /// Common layer data.
    common: CommonLayer,

<<<<<<< HEAD
    /// A handle to the GPU texture.
    texture: ARC<Texture>,
=======
    fn format(&self) -> Format;
    fn with_data(&self, WithDataFn);
}

pub struct Image {
    data: @ImageData,
    texture: Option<GLuint>,
}

#[unsafe_destructor]
impl Drop for Image {
    fn drop(&self) {
        match self.texture.clone() {
            None => {
                // Nothing to do.
            }
            Some(texture) => {
                delete_textures(&[texture]);
            }
        }
    }
}

impl Image {
    pub fn new(data: @ImageData) -> Image {
        Image { data: data, texture: None }
    }
}
>>>>>>> a23bb2fa

    /// The size of the texture in pixels.
    size: Size2D<uint>,

    /// Whether this texture is flipped vertically.
    flip: Flip,
}

impl TextureLayer {
    pub fn new(texture: ARC<Texture>, size: Size2D<uint>, flip: Flip) -> TextureLayer {
        TextureLayer {
            common: CommonLayer(),
            texture: texture,
            size: size,
            flip: flip,
        }
    }
}
<<<<<<< HEAD
=======

impl ImageData for BasicImageData {
    fn size(&self) -> Size2D<uint> { self.size }
    fn stride(&self) -> uint { self.stride }
    fn format(&self) -> Format { self.format }
    fn with_data(&self, f: WithDataFn) { f(self.data) }
}

pub struct ImageLayer {
    common: CommonLayer,
    image: @mut Image,
}

impl ImageLayer {
    // FIXME: Workaround for cross-crate bug
    pub fn set_image(&mut self, new_image: @mut Image) {
        self.image = new_image;
    }
}

pub fn ImageLayer(image: @mut Image) -> ImageLayer {
    ImageLayer {
        common : CommonLayer(),
        image : image,
    }
}

pub struct TiledImageLayer {
    common: CommonLayer,
    tiles: @mut ~[@mut Image],
    tiles_across: uint,
}

pub fn TiledImageLayer(in_tiles: &[@mut Image], tiles_across: uint) -> TiledImageLayer {
    let tiles = @mut ~[];
    for tile in in_tiles.iter() {
        tiles.push(*tile);
    }

    TiledImageLayer {
        common: CommonLayer(),
        tiles: tiles,
        tiles_across: tiles_across
    }
}
>>>>>>> a23bb2fa
<|MERGE_RESOLUTION|>--- conflicted
+++ resolved
@@ -7,16 +7,10 @@
 // option. This file may not be copied, modified, or distributed
 // except according to those terms.
 
-use texturegl::Texture;
-
-use extra::arc::ARC;
 use geom::matrix::{Matrix4, identity};
 use geom::size::Size2D;
-<<<<<<< HEAD
-=======
 use geom::rect::Rect;
 use opengles::gl2::{GLuint, delete_textures};
->>>>>>> a23bb2fa
 use std::managed::mut_ptr_eq;
 
 pub enum Format {
@@ -27,6 +21,8 @@
 pub enum Layer {
     ContainerLayerKind(@mut ContainerLayer),
     TextureLayerKind(@mut TextureLayer),
+    ImageLayerKind(@mut ImageLayer),
+    TiledImageLayerKind(@mut TiledImageLayer)
 }
 
 impl Layer {
@@ -34,6 +30,8 @@
         match *self {
             ContainerLayerKind(container_layer) => f(&mut container_layer.common),
             TextureLayerKind(texture_layer) => f(&mut texture_layer.common),
+            ImageLayerKind(image_layer) => f(&mut image_layer.common),
+            TiledImageLayerKind(tiled_image_layer) => f(&mut tiled_image_layer.common)
         }
     }
 }
@@ -164,28 +162,34 @@
     }
 }
 
-<<<<<<< HEAD
-/// Whether a texture should be flipped.
-#[deriving(Eq)]
-pub enum Flip {
-    /// The texture should not be flipped.
-    NoFlip,
-    /// The texture should be flipped vertically.
-    VerticalFlip,
-=======
 pub trait TextureManager {
     fn get_texture(&self) -> GLuint;
->>>>>>> a23bb2fa
 }
 
 pub struct TextureLayer {
-    /// Common layer data.
-    common: CommonLayer,
-
-<<<<<<< HEAD
-    /// A handle to the GPU texture.
-    texture: ARC<Texture>,
-=======
+    common: CommonLayer,
+    manager: @TextureManager,
+    size: Size2D<uint>
+}
+
+impl TextureLayer {
+    pub fn new(manager: @TextureManager, size: Size2D<uint>) -> TextureLayer {
+        TextureLayer {
+            common: CommonLayer(),
+            manager: manager,
+            size: size,
+        }
+    }
+}
+
+pub type WithDataFn<'self> = &'self fn(&'self [u8]);
+
+pub trait ImageData {
+    fn size(&self) -> Size2D<uint>;
+
+    // NB: stride is in pixels, like OpenGL GL_UNPACK_ROW_LENGTH.
+    fn stride(&self) -> uint;
+
     fn format(&self) -> Format;
     fn with_data(&self, WithDataFn);
 }
@@ -214,27 +218,26 @@
         Image { data: data, texture: None }
     }
 }
->>>>>>> a23bb2fa
-
-    /// The size of the texture in pixels.
+
+/// Basic image data is a simple image data store that just owns the pixel data in memory.
+pub struct BasicImageData {
     size: Size2D<uint>,
-
-    /// Whether this texture is flipped vertically.
-    flip: Flip,
-}
-
-impl TextureLayer {
-    pub fn new(texture: ARC<Texture>, size: Size2D<uint>, flip: Flip) -> TextureLayer {
-        TextureLayer {
-            common: CommonLayer(),
-            texture: texture,
+    stride: uint,
+    format: Format,
+    data: ~[u8]
+}
+
+impl BasicImageData {
+    pub fn new(size: Size2D<uint>, stride: uint, format: Format, data: ~[u8]) ->
+            BasicImageData {
+        BasicImageData {
             size: size,
-            flip: flip,
-        }
-    }
-}
-<<<<<<< HEAD
-=======
+            stride: stride,
+            format: format,
+            data: data
+        }
+    }
+}
 
 impl ImageData for BasicImageData {
     fn size(&self) -> Size2D<uint> { self.size }
@@ -280,4 +283,3 @@
         tiles_across: tiles_across
     }
 }
->>>>>>> a23bb2fa
